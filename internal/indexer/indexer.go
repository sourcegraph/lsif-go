package indexer

import (
	"go/ast"
	"go/token"
	"go/types"
	"strings"

	"github.com/pkg/errors"
	"github.com/sourcegraph/lsif-go/internal/writer"
	protocolwriter "github.com/sourcegraph/lsif-go/internal/writer"
	"github.com/sourcegraph/lsif-go/protocol"
	"golang.org/x/tools/go/packages"
)

type Indexer struct {
	repositoryRoot string            // path to repository
	projectRoot    string            // path to package
	toolInfo       protocol.ToolInfo // metadata vertex payload
	moduleName     string            // name of this module
	moduleVersion  string            // version of this module
	dependencies   map[string]string // parsed module data
	emitter        *writer.Emitter   // LSIF data emitter
	animate        bool              // Whether to animate output

	// Definition type cache
	consts  map[token.Pos]*DefinitionInfo // position -> info
	funcs   map[string]*DefinitionInfo    // name -> info
	imports map[token.Pos]*DefinitionInfo // position -> info
	labels  map[token.Pos]*DefinitionInfo // position -> info
	types   map[string]*DefinitionInfo    // name -> info
	vars    map[token.Pos]*DefinitionInfo // position -> info

	// LSIF data cache
	documents             map[string]*DocumentInfo        // filename -> info
	ranges                map[string]map[int]uint64       // filename -> offset -> rangeID
	hoverResultCache      map[string]uint64               // cache key -> hoverResultID
	referenceResults      map[uint64]*ReferenceResultInfo // rangeID -> info
	packageInformationIDs map[string]uint64               // name -> packageInformationID
	hoverLoader           *HoverLoader                    // hover text cache
	packages              []*packages.Package             // index target packages
	projectID             uint64                          // project vertex identifier
}

func New(
	repositoryRoot string,
	projectRoot string,
	toolInfo protocol.ToolInfo,
	moduleName string,
	moduleVersion string,
	dependencies map[string]string,
	writer protocolwriter.JSONWriter,
	animate bool,
) *Indexer {
	return &Indexer{
		repositoryRoot:        repositoryRoot,
		projectRoot:           projectRoot,
		toolInfo:              toolInfo,
		moduleName:            moduleName,
		moduleVersion:         moduleVersion,
		dependencies:          dependencies,
		emitter:               protocolwriter.NewEmitter(writer),
		animate:               animate,
		consts:                map[token.Pos]*DefinitionInfo{},
		funcs:                 map[string]*DefinitionInfo{},
		imports:               map[token.Pos]*DefinitionInfo{},
		labels:                map[token.Pos]*DefinitionInfo{},
		types:                 map[string]*DefinitionInfo{},
		vars:                  map[token.Pos]*DefinitionInfo{},
		documents:             map[string]*DocumentInfo{},
		ranges:                map[string]map[int]uint64{},
		hoverResultCache:      map[string]uint64{},
		referenceResults:      map[uint64]*ReferenceResultInfo{},
		packageInformationIDs: map[string]uint64{},
		hoverLoader:           newHoverLoader(),
	}
}

// Index generates an LSIF dump from a workspace by traversing through source files
// and writing the LSIF equivalent to the output source that implements io.Writer.
// It is caller's responsibility to close the output source if applicable.
func (i *Indexer) Index() (*Stats, error) {
	if err := i.loadPackages(); err != nil {
		return nil, errors.Wrap(err, "loadPackages")
	}

	i.emitMetadataAndProjectVertex()
	i.emitDocuments()
	i.addImports()
	i.preloadHoverText()
	i.indexDefinitions()
	i.indexReferences()
	i.linkReferenceResultsToRanges()
	i.emitContains()

	if err := i.emitter.Flush(); err != nil {
		return nil, errors.Wrap(err, "emitter.Flush")
	}

	if err := i.emitter.Flush(); err != nil {
		return nil, errors.Wrap(err, "emitter.Flush")
	}

	return i.stats(), nil
}

var loadMode = packages.NeedDeps | packages.NeedFiles | packages.NeedImports | packages.NeedSyntax | packages.NeedTypes | packages.NeedTypesInfo | packages.NeedName

// packages populates the packages field containing an AST for each package within the configured
// project root.
func (i *Indexer) loadPackages() error {
	wg, errs, count := runParallel(func() (err error) {
		i.packages, err = packages.Load(&packages.Config{
			Mode:  loadMode,
			Dir:   i.projectRoot,
			Tests: true,
		}, "./...")

		return errors.Wrap(err, "packages.Load")
	})

	withProgress(wg, "Loading packages", i.animate, count, 1)
	return <-errs
}

// emitMetadata emits a metadata and project vertex. This method returns the identifier of the project
// vertex, which is needed to construct the project/document contains relation later.
func (i *Indexer) emitMetadataAndProjectVertex() {
	i.emitter.EmitMetaData("file://"+i.repositoryRoot, i.toolInfo)
	i.projectID = i.emitter.EmitProject(languageGo)
}

// emitDocuments emits a document vertex for each file for the loaded packages and a contains relation
// to the project vertex emitted by emitMetadataAndProjectVertex. This also adds entries into the files
// and ranges map for each document. Methods should skip any document that does not have a file entry as
// it may fall outside of the project root (and is thus not properly indexable).
func (i *Indexer) emitDocuments() {
	i.visitEachRawFile("Emitting documents", i.animate, i.emitDocument)
}

// emitDocument emits a document vertex and a contains relation to the enclosing project. This method
// also prepares the documents and ranges maps (alternatively: this method must be called before any
// other method that requires the filename key be present in either map).
func (i *Indexer) emitDocument(f FileInfo) {
	// Emit each document only once
	if _, ok := i.documents[f.Filename]; ok {
		return
	}

	// Indexing test files means that we're also indexing the code _generated_ by go test;
	// e.g. file://Users/efritz/Library/Caches/go-build/07/{64-character identifier}-d. Skip
	// These files as they won't be navigable outside of the machine that indexed the project.
	if !strings.HasPrefix(f.Filename, i.projectRoot) {
<<<<<<< HEAD
		return
=======
		return nil
	}

	documentID, err := i.emitter.EmitDocument(languageGo, f.Filename)
	if err != nil {
		return errors.Wrap(err, "writer.EmitDocument")
	}

	if _, err := i.emitter.EmitContains(i.projectID, []uint64{documentID}); err != nil {
		return errors.Wrap(err, "writer.EmitContains")
>>>>>>> 6e53350d
	}

	documentID := i.emitter.EmitDocument(languageGo, f.Filename)
	_ = i.emitter.EmitContains(i.projectID, []uint64{documentID})
	i.documents[f.Filename] = &DocumentInfo{DocumentID: documentID}
	i.ranges[f.Filename] = map[int]uint64{}
<<<<<<< HEAD
=======
	return nil
>>>>>>> 6e53350d
}

// addImports modifies the definitions map of each file to include entries for import statements so
// they can be indexed uniformly in subsequent steps.
func (i *Indexer) addImports() {
	i.visitEachFile("Adding import definitions", i.animate, i.addImportsToFile)
}

// addImportsToFile modifies the definitions map of the given file to include entries for import
// statements so they can be indexed uniformly in subsequent steps.
func (i *Indexer) addImportsToFile(f FileInfo) {
	for _, spec := range f.File.Imports {
		pkg := f.Package.Imports[strings.Trim(spec.Path.Value, `"`)]
		if pkg == nil {
			continue
		}

		name := importSpecName(spec)
		ident := &ast.Ident{NamePos: spec.Pos(), Name: name, Obj: ast.NewObj(ast.Pkg, name)}
		f.Package.TypesInfo.Defs[ident] = types.NewPkgName(spec.Pos(), f.Package.Types, name, pkg.Types)
	}
}

// importSpecName extracts the name from the given import spec.
func importSpecName(spec *ast.ImportSpec) string {
	if spec.Name != nil {
		return spec.Name.String()
	}

	return spec.Path.Value
}

// preloadHoverText populates the hover loader with hover text for every definition within
// the index target packages, as well as the definitions in all directly imported packages
// (but no transitively imported packages).
func (i *Indexer) preloadHoverText() error {
	var fns []func() error
	for _, p := range getAllReferencedPackages(i.packages) {
		for _, f := range p.Syntax {
			// This is wrapped in an immediately invoked function to ensure
			// we get the correct non-loop values for the package and file.
			fns = append(fns, func(p *packages.Package, f *ast.File) func() error {
				return func() error {
					// TODO(efritz) - this does not depend on the file
					positions := make([]token.Pos, 0, len(p.TypesInfo.Defs))
					for _, obj := range p.TypesInfo.Defs {
						if obj != nil {
							positions = append(positions, obj.Pos())
						}
					}

					i.hoverLoader.Load(f, positions)
					return nil
				}
			}(p, f))
		}
	}

	// Load hovers for each package concurrently
	wg, errs, count := runParallel(fns...)
	withProgress(wg, "Preloading hover text", i.animate, count, len(fns))
	return <-errs
}

// getAllReferencedPackages returns a slice of packages containing the index target packages
// as well as each directly imported package (but no transitively imported packages). The
// resulting slice contains no duplicates.
func getAllReferencedPackages(pkgs []*packages.Package) (flattened []*packages.Package) {
	allPackages := map[*packages.Package]struct{}{}
	for _, p := range pkgs {
		allPackages[p] = struct{}{}

		for _, i := range p.Imports {
			allPackages[i] = struct{}{}
		}
	}

	for pkg := range allPackages {
		flattened = append(flattened, pkg)
	}

	return flattened
}

// indexDefinitions emits data for each definition in an index target package. This will emit
// a result set, a definition result, a hover result, and export monikers attached to each range.
// This method will also populate each document's definition range identifier slice.
func (i *Indexer) indexDefinitions() {
	i.visitEachFile("Indexing definitions", i.animate, i.indexDefinitionsForFile)
}

// indexDefinitions emits data for each definition within the given document.
<<<<<<< HEAD
func (i *Indexer) indexDefinitionsForFile(f FileInfo) {
=======
func (i *Indexer) indexDefinitionsForFile(f FileInfo) error {
	var rangeIDs []uint64
>>>>>>> 6e53350d
	for ident, obj := range f.Package.TypesInfo.Defs {
		ipos := f.Package.Fset.Position(ident.Pos())

		// Only emit definitions in the current file
		if obj == nil || ipos.Filename != f.Filename {
			continue
		}

		// Already indexed (can happen due to build flags)
		if _, ok := i.ranges[f.Filename][ipos.Offset]; ok {
			continue
		}

		f.Document.DefinitionRangeIDs = append(f.Document.DefinitionRangeIDs, i.indexDefinition(ObjectInfo{
			FileInfo: f,
			Position: ipos,
			Object:   obj,
			Ident:    ident,
		}))
	}
}

// indexDefinition emits data for the given definition object.
<<<<<<< HEAD
func (i *Indexer) indexDefinition(o ObjectInfo) uint64 {
=======
func (i *Indexer) indexDefinition(o ObjectInfo) (uint64, error) {
	rangeID, err := i.emitter.EmitRange(rangeForObject(o))
	if err != nil {
		return 0, errors.Wrap(err, "writer.EmitRange")
	}

	resultSetID, err := i.emitter.EmitResultSet()
	if err != nil {
		return 0, errors.Wrap(err, "writer.EmitResultSet")
	}

	defResultID, err := i.emitter.EmitDefinitionResult()
	if err != nil {
		return 0, errors.Wrap(err, "writer.EmitDefinitionResult")
	}

>>>>>>> 6e53350d
	// Create a hover result vertex and cache the result identifier keyed by the definition location.
	// Caching this gives us a big win for package documentation, which is likely to be large and is
	// repeated at each import and selector within referenced files.
	hoverResultID := i.makeCachedHoverResult(nil, o.Object, func() []protocol.MarkedString {
		return findHoverContents(i.hoverLoader, i.packages, o)
	})
<<<<<<< HEAD

	rangeID := i.emitter.EmitRange(rangeForObject(o))
	resultSetID := i.emitter.EmitResultSet()
	defResultID := i.emitter.EmitDefinitionResult()

	_ = i.emitter.EmitNext(rangeID, resultSetID)
	_ = i.emitter.EmitTextDocumentDefinition(resultSetID, defResultID)
	_ = i.emitter.EmitItem(defResultID, []uint64{rangeID}, o.FileInfo.Document.DocumentID)
	_ = i.emitter.EmitTextDocumentHover(resultSetID, hoverResultID)

	if _, ok := o.Object.(*types.PkgName); ok {
		i.emitImportMoniker(resultSetID, o)
	}

	if o.Ident.IsExported() {
		i.emitExportMoniker(resultSetID, o)
=======
	if err != nil {
		return 0, errors.Wrap(err, "findContents")
	}

	// Link range -> result set
	if _, err := i.emitter.EmitNext(rangeID, resultSetID); err != nil {
		return 0, errors.Wrap(err, "writer.EmitNext")
	}

	// Link result set -> definition result
	if _, err := i.emitter.EmitTextDocumentDefinition(resultSetID, defResultID); err != nil {
		return 0, errors.Wrap(err, "writer.EmitTextDocumentDefinition")
	}

	// Link definition result -> range
	if _, err := i.emitter.EmitItem(defResultID, []uint64{rangeID}, o.FileInfo.Document.DocumentID); err != nil {
		return 0, errors.Wrap(err, "writer.EmitItem")
	}

	// Link result set -> hover result
	if _, err := i.emitter.EmitTextDocumentHover(resultSetID, hoverResultID); err != nil {
		return 0, errors.Wrap(err, "writer.EmitTextDocumentHover")
	}

	if _, ok := o.Object.(*types.PkgName); ok {
		// Emit import moniker attached to result set
		if err := i.emitImportMoniker(resultSetID, o); err != nil {
			return 0, errors.Wrap(err, "emitImportMoniker")
		}
	}

	if o.Ident.IsExported() {
		// Emit export moniker attached to result set
		if err := i.emitExportMoniker(resultSetID, o); err != nil {
			return 0, errors.Wrap(err, "emitExportMoniker")
		}
>>>>>>> 6e53350d
	}

	i.setDefinitionInfo(o.Ident, o.Object, &DefinitionInfo{
		DocumentID:  o.FileInfo.Document.DocumentID,
		RangeID:     rangeID,
		ResultSetID: resultSetID,
	})

	i.referenceResults[rangeID] = &ReferenceResultInfo{
		ResultSetID:        resultSetID,
		DefinitionRangeIDs: map[uint64][]uint64{o.FileInfo.Document.DocumentID: {rangeID}},
		ReferenceRangeIDs:  map[uint64][]uint64{},
	}

	i.ranges[o.Filename][o.Position.Offset] = rangeID
	return rangeID
}

// setDefinitionInfo stashes the given definition info indexed by the given object type and name.
// This definition info will be accessible by invoking getDefinitionInfo with the same type and
// name values (but not necessarily the same object).
func (i *Indexer) setDefinitionInfo(ident *ast.Ident, obj types.Object, d *DefinitionInfo) {
	switch v := obj.(type) {
	case *types.Const:
		i.consts[ident.Pos()] = d
	case *types.Func:
		i.funcs[v.FullName()] = d
	case *types.Label:
		i.labels[ident.Pos()] = d
	case *types.PkgName:
		i.imports[ident.Pos()] = d
	case *types.TypeName:
		i.types[obj.Type().String()] = d
	case *types.Var:
		i.vars[ident.Pos()] = d
	}
}

// indexReferences emits data for each reference in an index target package. This will attach
// the range to a local definition (if one exists), or will emit a result set, a reference result,
// a hover result, and import monikers (for external definitions). This method will also populate
// each document's reference range identifier slice.
func (i *Indexer) indexReferences() {
	i.visitEachFile("Indexing references", i.animate, i.indexReferencesForFile)
}

// indexReferencesForFile emits data for each reference within the given document.
<<<<<<< HEAD
func (i *Indexer) indexReferencesForFile(f FileInfo) {
=======
func (i *Indexer) indexReferencesForFile(f FileInfo) error {
	var rangeIDs []uint64
>>>>>>> 6e53350d
	for ident, obj := range f.Package.TypesInfo.Uses {
		ipos := f.Package.Fset.Position(ident.Pos())

		// Only emit definitions in the current file
		if ipos.Filename != f.Filename {
			continue
		}

		if rangeID, ok := i.indexReference(ObjectInfo{
			FileInfo: f,
			Position: ipos,
			Object:   obj,
			Ident:    ident,
		}); ok {
			f.Document.ReferenceRangeIDs = append(f.Document.ReferenceRangeIDs, rangeID)
		}
	}
}

// indexReference emits data for the given reference object.
<<<<<<< HEAD
func (i *Indexer) indexReference(o ObjectInfo) (uint64, bool) {
=======
func (i *Indexer) indexReference(o ObjectInfo) (uint64, bool, error) {
>>>>>>> 6e53350d
	if def := i.getDefinitionInfo(o.Object); def != nil {
		return i.indexReferenceToDefinition(o, def)
	}

	return i.indexReferenceToExternalDefinition(o)
}

// getDefinitionInfo returns the definition info object for the given object. This requires that
// setDefinitionInfo was previously called an object that can be resolved in the same way. This
// will only return definitions which are defined in an index target (not a dependency).
func (i *Indexer) getDefinitionInfo(obj types.Object) *DefinitionInfo {
	switch v := obj.(type) {
	case *types.Const:
		return i.consts[v.Pos()]
	case *types.Func:
		return i.funcs[v.FullName()]
	case *types.Label:
		return i.labels[v.Pos()]
	case *types.PkgName:
		return i.imports[v.Pos()]
	case *types.TypeName:
		return i.types[obj.Type().String()]
	case *types.Var:
		return i.vars[v.Pos()]
	}

	return nil
}

// indexReferenceToDefinition emits data for the given reference object that is defined within
// an index target package.
<<<<<<< HEAD
func (i *Indexer) indexReferenceToDefinition(o ObjectInfo, d *DefinitionInfo) (uint64, bool) {
	rangeID := i.ensureRangeFor(o)
	_ = i.emitter.EmitNext(rangeID, d.ResultSetID)
=======
func (i *Indexer) indexReferenceToDefinition(o ObjectInfo, d *DefinitionInfo) (uint64, bool, error) {
	rangeID, err := i.ensureRangeFor(o)
	if err != nil {
		return 0, false, errors.Wrap(err, "ensureRangeFor")
	}

	// Link range -> result set
	if _, err := i.emitter.EmitNext(rangeID, d.ResultSetID); err != nil {
		return 0, false, errors.Wrap(err, "writer.EmitNext")
	}
>>>>>>> 6e53350d

	if refResult := i.referenceResults[d.RangeID]; refResult != nil {
		refResult.ReferenceRangeIDs[o.FileInfo.Document.DocumentID] = append(refResult.ReferenceRangeIDs[o.FileInfo.Document.DocumentID], rangeID)
	}

	return rangeID, true
}

// indexReferenceToExternalDefinition emits data for the given reference object that is not defined
// within an index target package. This definition _may_ be resolvable by scanning dependencies, but
// it is not guaranteed.
<<<<<<< HEAD
func (i *Indexer) indexReferenceToExternalDefinition(o ObjectInfo) (uint64, bool) {
	definitionPkg := o.Object.Pkg()
	if definitionPkg == nil {
		return 0, false
=======
func (i *Indexer) indexReferenceToExternalDefinition(o ObjectInfo) (uint64, bool, error) {
	definitionPkg := o.Object.Pkg()
	if definitionPkg == nil {
		return 0, false, nil
	}

	rangeID, err := i.ensureRangeFor(o)
	if err != nil {
		return 0, false, errors.Wrap(err, "ensureRangeFor")
	}

	refResultID, err := i.emitter.EmitReferenceResult()
	if err != nil {
		return 0, false, errors.Wrap(err, "writer.EmitReferenceResult")
>>>>>>> 6e53350d
	}

	// Create a or retreive a hover result identifier keyed by the target object's identifier
	// (scoped ot the object's package name). Caching this gives us another big win as some
	// methods imported from other packages are likely to be used many times in a dependent
	// project (e.g., context.Context, http.Request, etc).
	hoverResultID := i.makeCachedHoverResult(definitionPkg, o.Object, func() []protocol.MarkedString {
		return findExternalHoverContents(i.hoverLoader, i.packages, o)
	})
<<<<<<< HEAD

	rangeID := i.ensureRangeFor(o)
	refResultID := i.emitter.EmitReferenceResult()
	_ = i.emitter.EmitTextDocumentReferences(rangeID, refResultID)
	_ = i.emitter.EmitItemOfReferences(refResultID, []uint64{rangeID}, o.FileInfo.Document.DocumentID)

	if hoverResultID != 0 {
		_ = i.emitter.EmitTextDocumentHover(rangeID, hoverResultID)
	}

	i.emitImportMoniker(rangeID, o)
	return rangeID, true
=======
	if err != nil {
		return 0, false, errors.Wrap(err, "externalHoverContents")
	}

	// Link range -> reference result
	if _, err := i.emitter.EmitTextDocumentReferences(rangeID, refResultID); err != nil {
		return 0, false, errors.Wrap(err, "writer.EmitTextDocumentReferences")
	}

	// Link reference result -> range
	if _, err := i.emitter.EmitItemOfReferences(refResultID, []uint64{rangeID}, o.FileInfo.Document.DocumentID); err != nil {
		return 0, false, errors.Wrap(err, "writer.EmitItemOfReferences")
	}

	if hoverResultID != 0 {
		// Link range -> hover result
		if _, err := i.emitter.EmitTextDocumentHover(rangeID, hoverResultID); err != nil {
			return 0, false, errors.Wrap(err, "writer.EmitTextDocumentHover")
		}
	}

	// Emit import moniker attached to result set
	if err := i.emitImportMoniker(rangeID, o); err != nil {
		return 0, false, errors.Wrap(err, "emitImportMoniker")
	}

	return rangeID, true, nil
>>>>>>> 6e53350d
}

// ensureRangeFor returns a range identifier for the given object. If a range for the object has
// not been emitted, a new vertex is created.
<<<<<<< HEAD
func (i *Indexer) ensureRangeFor(o ObjectInfo) uint64 {
	if rangeID, ok := i.ranges[o.Filename][o.Position.Offset]; ok {
		return rangeID
=======
func (i *Indexer) ensureRangeFor(o ObjectInfo) (_ uint64, err error) {
	rangeID, ok := i.ranges[o.Filename][o.Position.Offset]
	if !ok {
		if rangeID, err = i.emitter.EmitRange(rangeForObject(o)); err != nil {
			return 0, errors.Wrap(err, "writer.EmitRange")
		}
		i.ranges[o.Filename][o.Position.Offset] = rangeID
>>>>>>> 6e53350d
	}

	rangeID := i.emitter.EmitRange(rangeForObject(o))
	i.ranges[o.Filename][o.Position.Offset] = rangeID
	return rangeID
}

// linkReferenceResultsToRanges emits textDocument/definition and textDocument/hover relations
// for each indexed reference result.
func (i *Indexer) linkReferenceResultsToRanges() {
	// TODO(efritz) - emit in a more efficient order
	i.visitEachFile("Linking reference results to ranges", i.animate, i.linkReferenceResultsToRangesInFile)
}

// linkReferenceResultsToRangesInFile links textDocument/definition and textDocument/hover, relations
// for each indexed reference result in the given document.
func (i *Indexer) linkReferenceResultsToRangesInFile(f FileInfo) {
	for _, rangeID := range f.Document.DefinitionRangeIDs {
		referenceResult, ok := i.referenceResults[rangeID]
		if !ok {
			continue
		}

		refResultID := i.emitter.EmitReferenceResult()
		_ = i.emitter.EmitTextDocumentReferences(referenceResult.ResultSetID, refResultID)

		for documentID, rangeIDs := range referenceResult.DefinitionRangeIDs {
			_ = i.emitter.EmitItemOfDefinitions(refResultID, rangeIDs, documentID)
		}

		for documentID, rangeIDs := range referenceResult.ReferenceRangeIDs {
			_ = i.emitter.EmitItemOfReferences(refResultID, rangeIDs, documentID)
		}
	}
}

// emitContains emits the contains relationship for all documents and the ranges that it contains.
func (i *Indexer) emitContains() {
	i.visitEachFile("Emitting contains relations", i.animate, i.emitContainsForFile)
}

// emitContainsForFile emits a contains edge between the given document and the ranges that in contains.
// No edge is emitted if the document contains no ranges.
func (i *Indexer) emitContainsForFile(f FileInfo) {
	if len(f.Document.DefinitionRangeIDs) > 0 || len(f.Document.ReferenceRangeIDs) > 0 {
		_ = i.emitter.EmitContains(f.Document.DocumentID, union(f.Document.DefinitionRangeIDs, f.Document.ReferenceRangeIDs))
	}
}

// stats returns a Stats object with the number of packages, files, and elements analyzed/emitted.
func (i *Indexer) stats() *Stats {
	return &Stats{
		NumPkgs:     uint(len(i.packages)),
		NumFiles:    uint(len(i.documents)),
		NumDefs:     uint(len(i.consts) + len(i.funcs) + len(i.imports) + len(i.labels) + len(i.types) + len(i.vars)),
		NumElements: i.emitter.NumElements(),
	}
}<|MERGE_RESOLUTION|>--- conflicted
+++ resolved
@@ -151,30 +151,13 @@
 	// e.g. file://Users/efritz/Library/Caches/go-build/07/{64-character identifier}-d. Skip
 	// These files as they won't be navigable outside of the machine that indexed the project.
 	if !strings.HasPrefix(f.Filename, i.projectRoot) {
-<<<<<<< HEAD
 		return
-=======
-		return nil
-	}
-
-	documentID, err := i.emitter.EmitDocument(languageGo, f.Filename)
-	if err != nil {
-		return errors.Wrap(err, "writer.EmitDocument")
-	}
-
-	if _, err := i.emitter.EmitContains(i.projectID, []uint64{documentID}); err != nil {
-		return errors.Wrap(err, "writer.EmitContains")
->>>>>>> 6e53350d
 	}
 
 	documentID := i.emitter.EmitDocument(languageGo, f.Filename)
 	_ = i.emitter.EmitContains(i.projectID, []uint64{documentID})
 	i.documents[f.Filename] = &DocumentInfo{DocumentID: documentID}
 	i.ranges[f.Filename] = map[int]uint64{}
-<<<<<<< HEAD
-=======
-	return nil
->>>>>>> 6e53350d
 }
 
 // addImports modifies the definitions map of each file to include entries for import statements so
@@ -267,12 +250,7 @@
 }
 
 // indexDefinitions emits data for each definition within the given document.
-<<<<<<< HEAD
 func (i *Indexer) indexDefinitionsForFile(f FileInfo) {
-=======
-func (i *Indexer) indexDefinitionsForFile(f FileInfo) error {
-	var rangeIDs []uint64
->>>>>>> 6e53350d
 	for ident, obj := range f.Package.TypesInfo.Defs {
 		ipos := f.Package.Fset.Position(ident.Pos())
 
@@ -296,33 +274,13 @@
 }
 
 // indexDefinition emits data for the given definition object.
-<<<<<<< HEAD
 func (i *Indexer) indexDefinition(o ObjectInfo) uint64 {
-=======
-func (i *Indexer) indexDefinition(o ObjectInfo) (uint64, error) {
-	rangeID, err := i.emitter.EmitRange(rangeForObject(o))
-	if err != nil {
-		return 0, errors.Wrap(err, "writer.EmitRange")
-	}
-
-	resultSetID, err := i.emitter.EmitResultSet()
-	if err != nil {
-		return 0, errors.Wrap(err, "writer.EmitResultSet")
-	}
-
-	defResultID, err := i.emitter.EmitDefinitionResult()
-	if err != nil {
-		return 0, errors.Wrap(err, "writer.EmitDefinitionResult")
-	}
-
->>>>>>> 6e53350d
 	// Create a hover result vertex and cache the result identifier keyed by the definition location.
 	// Caching this gives us a big win for package documentation, which is likely to be large and is
 	// repeated at each import and selector within referenced files.
 	hoverResultID := i.makeCachedHoverResult(nil, o.Object, func() []protocol.MarkedString {
 		return findHoverContents(i.hoverLoader, i.packages, o)
 	})
-<<<<<<< HEAD
 
 	rangeID := i.emitter.EmitRange(rangeForObject(o))
 	resultSetID := i.emitter.EmitResultSet()
@@ -339,44 +297,6 @@
 
 	if o.Ident.IsExported() {
 		i.emitExportMoniker(resultSetID, o)
-=======
-	if err != nil {
-		return 0, errors.Wrap(err, "findContents")
-	}
-
-	// Link range -> result set
-	if _, err := i.emitter.EmitNext(rangeID, resultSetID); err != nil {
-		return 0, errors.Wrap(err, "writer.EmitNext")
-	}
-
-	// Link result set -> definition result
-	if _, err := i.emitter.EmitTextDocumentDefinition(resultSetID, defResultID); err != nil {
-		return 0, errors.Wrap(err, "writer.EmitTextDocumentDefinition")
-	}
-
-	// Link definition result -> range
-	if _, err := i.emitter.EmitItem(defResultID, []uint64{rangeID}, o.FileInfo.Document.DocumentID); err != nil {
-		return 0, errors.Wrap(err, "writer.EmitItem")
-	}
-
-	// Link result set -> hover result
-	if _, err := i.emitter.EmitTextDocumentHover(resultSetID, hoverResultID); err != nil {
-		return 0, errors.Wrap(err, "writer.EmitTextDocumentHover")
-	}
-
-	if _, ok := o.Object.(*types.PkgName); ok {
-		// Emit import moniker attached to result set
-		if err := i.emitImportMoniker(resultSetID, o); err != nil {
-			return 0, errors.Wrap(err, "emitImportMoniker")
-		}
-	}
-
-	if o.Ident.IsExported() {
-		// Emit export moniker attached to result set
-		if err := i.emitExportMoniker(resultSetID, o); err != nil {
-			return 0, errors.Wrap(err, "emitExportMoniker")
-		}
->>>>>>> 6e53350d
 	}
 
 	i.setDefinitionInfo(o.Ident, o.Object, &DefinitionInfo{
@@ -424,12 +344,7 @@
 }
 
 // indexReferencesForFile emits data for each reference within the given document.
-<<<<<<< HEAD
 func (i *Indexer) indexReferencesForFile(f FileInfo) {
-=======
-func (i *Indexer) indexReferencesForFile(f FileInfo) error {
-	var rangeIDs []uint64
->>>>>>> 6e53350d
 	for ident, obj := range f.Package.TypesInfo.Uses {
 		ipos := f.Package.Fset.Position(ident.Pos())
 
@@ -450,11 +365,7 @@
 }
 
 // indexReference emits data for the given reference object.
-<<<<<<< HEAD
 func (i *Indexer) indexReference(o ObjectInfo) (uint64, bool) {
-=======
-func (i *Indexer) indexReference(o ObjectInfo) (uint64, bool, error) {
->>>>>>> 6e53350d
 	if def := i.getDefinitionInfo(o.Object); def != nil {
 		return i.indexReferenceToDefinition(o, def)
 	}
@@ -486,22 +397,9 @@
 
 // indexReferenceToDefinition emits data for the given reference object that is defined within
 // an index target package.
-<<<<<<< HEAD
 func (i *Indexer) indexReferenceToDefinition(o ObjectInfo, d *DefinitionInfo) (uint64, bool) {
 	rangeID := i.ensureRangeFor(o)
 	_ = i.emitter.EmitNext(rangeID, d.ResultSetID)
-=======
-func (i *Indexer) indexReferenceToDefinition(o ObjectInfo, d *DefinitionInfo) (uint64, bool, error) {
-	rangeID, err := i.ensureRangeFor(o)
-	if err != nil {
-		return 0, false, errors.Wrap(err, "ensureRangeFor")
-	}
-
-	// Link range -> result set
-	if _, err := i.emitter.EmitNext(rangeID, d.ResultSetID); err != nil {
-		return 0, false, errors.Wrap(err, "writer.EmitNext")
-	}
->>>>>>> 6e53350d
 
 	if refResult := i.referenceResults[d.RangeID]; refResult != nil {
 		refResult.ReferenceRangeIDs[o.FileInfo.Document.DocumentID] = append(refResult.ReferenceRangeIDs[o.FileInfo.Document.DocumentID], rangeID)
@@ -513,27 +411,10 @@
 // indexReferenceToExternalDefinition emits data for the given reference object that is not defined
 // within an index target package. This definition _may_ be resolvable by scanning dependencies, but
 // it is not guaranteed.
-<<<<<<< HEAD
 func (i *Indexer) indexReferenceToExternalDefinition(o ObjectInfo) (uint64, bool) {
 	definitionPkg := o.Object.Pkg()
 	if definitionPkg == nil {
 		return 0, false
-=======
-func (i *Indexer) indexReferenceToExternalDefinition(o ObjectInfo) (uint64, bool, error) {
-	definitionPkg := o.Object.Pkg()
-	if definitionPkg == nil {
-		return 0, false, nil
-	}
-
-	rangeID, err := i.ensureRangeFor(o)
-	if err != nil {
-		return 0, false, errors.Wrap(err, "ensureRangeFor")
-	}
-
-	refResultID, err := i.emitter.EmitReferenceResult()
-	if err != nil {
-		return 0, false, errors.Wrap(err, "writer.EmitReferenceResult")
->>>>>>> 6e53350d
 	}
 
 	// Create a or retreive a hover result identifier keyed by the target object's identifier
@@ -543,7 +424,6 @@
 	hoverResultID := i.makeCachedHoverResult(definitionPkg, o.Object, func() []protocol.MarkedString {
 		return findExternalHoverContents(i.hoverLoader, i.packages, o)
 	})
-<<<<<<< HEAD
 
 	rangeID := i.ensureRangeFor(o)
 	refResultID := i.emitter.EmitReferenceResult()
@@ -556,52 +436,13 @@
 
 	i.emitImportMoniker(rangeID, o)
 	return rangeID, true
-=======
-	if err != nil {
-		return 0, false, errors.Wrap(err, "externalHoverContents")
-	}
-
-	// Link range -> reference result
-	if _, err := i.emitter.EmitTextDocumentReferences(rangeID, refResultID); err != nil {
-		return 0, false, errors.Wrap(err, "writer.EmitTextDocumentReferences")
-	}
-
-	// Link reference result -> range
-	if _, err := i.emitter.EmitItemOfReferences(refResultID, []uint64{rangeID}, o.FileInfo.Document.DocumentID); err != nil {
-		return 0, false, errors.Wrap(err, "writer.EmitItemOfReferences")
-	}
-
-	if hoverResultID != 0 {
-		// Link range -> hover result
-		if _, err := i.emitter.EmitTextDocumentHover(rangeID, hoverResultID); err != nil {
-			return 0, false, errors.Wrap(err, "writer.EmitTextDocumentHover")
-		}
-	}
-
-	// Emit import moniker attached to result set
-	if err := i.emitImportMoniker(rangeID, o); err != nil {
-		return 0, false, errors.Wrap(err, "emitImportMoniker")
-	}
-
-	return rangeID, true, nil
->>>>>>> 6e53350d
 }
 
 // ensureRangeFor returns a range identifier for the given object. If a range for the object has
 // not been emitted, a new vertex is created.
-<<<<<<< HEAD
 func (i *Indexer) ensureRangeFor(o ObjectInfo) uint64 {
 	if rangeID, ok := i.ranges[o.Filename][o.Position.Offset]; ok {
 		return rangeID
-=======
-func (i *Indexer) ensureRangeFor(o ObjectInfo) (_ uint64, err error) {
-	rangeID, ok := i.ranges[o.Filename][o.Position.Offset]
-	if !ok {
-		if rangeID, err = i.emitter.EmitRange(rangeForObject(o)); err != nil {
-			return 0, errors.Wrap(err, "writer.EmitRange")
-		}
-		i.ranges[o.Filename][o.Position.Offset] = rangeID
->>>>>>> 6e53350d
 	}
 
 	rangeID := i.emitter.EmitRange(rangeForObject(o))
