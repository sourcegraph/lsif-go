--- conflicted
+++ resolved
@@ -6,11 +6,7 @@
 	"sync/atomic"
 )
 
-<<<<<<< HEAD
-// runParallel will run the functions read from teh given channel concurrently. This function
-=======
 // runParallel will run the functions read from the given channel concurrently. This function
->>>>>>> d9333a3c
 // returns a wait group synchronized on the invocation functions, a channel on which any error
 // values are written, and a pointer to the number of tasks that have completed, which is
 // updated atomically.
