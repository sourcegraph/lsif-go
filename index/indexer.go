// Package index is used to generate an LSIF dump for a workspace.
package index

import (
	"encoding/json"
	"fmt"
	"go/ast"
	"go/token"
	"go/types"
	"io"
	"io/ioutil"
	"path/filepath"
	"strconv"
	"strings"

	"github.com/google/uuid"
	"github.com/sourcegraph/lsif-go/log"
	"github.com/sourcegraph/lsif-go/protocol"
	"golang.org/x/tools/go/packages"
)

// Index generates an LSIF dump for a workspace by traversing through source files
// and storing LSP responses to output source that implements io.Writer. It is
// caller's responsibility to close the output source if applicable.
func Index(workspace string, excludeContent bool, w io.Writer, moduleName, moduleVersion string, dependencies map[string]string, toolInfo protocol.ToolInfo) (*Stats, error) {
	projectRoot, err := filepath.Abs(workspace)
	if err != nil {
		return nil, fmt.Errorf("get abspath of project root: %v", err)
	}

	log.Infoln("Loading packages...")

	pkgs, err := packages.Load(&packages.Config{
		Mode: packages.NeedName | packages.NeedFiles |
			packages.NeedImports | packages.NeedDeps |
			packages.NeedTypes | packages.NeedSyntax | packages.NeedTypesInfo,
		Dir:   projectRoot,
		Tests: true,
	}, "./...")
	if err != nil {
		return nil, fmt.Errorf("load packages: %v", err)
	}

	log.Infoln("Indexing packages...")

	e := &indexer{
		projectRoot:    projectRoot,
		excludeContent: excludeContent,
		w:              w,

		pkgs:    pkgs,
		files:   make(map[string]*fileInfo),
		imports: make(map[token.Pos]*defInfo),
		funcs:   make(map[string]*defInfo),
		consts:  make(map[token.Pos]*defInfo),
		vars:    make(map[token.Pos]*defInfo),
		types:   make(map[string]*defInfo),
		labels:  make(map[token.Pos]*defInfo),
		refs:    make(map[string]*refResultInfo),
	}
	return e.index(toolInfo)
}

// indexer keeps track of all information needed to generate a LSIF dump.
type indexer struct {
	projectRoot    string
	excludeContent bool
	w              io.Writer

	id      int // The ID counter of the last element emitted
	pkgs    []*packages.Package
	files   map[string]*fileInfo      // Keys: filename
	imports map[token.Pos]*defInfo    // Keys: definition position
	funcs   map[string]*defInfo       // Keys: full name (with receiver for methods)
	consts  map[token.Pos]*defInfo    // Keys: definition position
	vars    map[token.Pos]*defInfo    // Keys: definition position
	types   map[string]*defInfo       // Keys: type name
	labels  map[token.Pos]*defInfo    // Keys: definition position
	refs    map[string]*refResultInfo // Keys: definition range ID

	// Monikers
	moduleName            string
	moduleVersion         string
	dependencies          map[string]string
	packageInformationIDs map[string]string
}

// Stats contains statistics of data processed during index.
type Stats struct {
	NumPkgs     int
	NumFiles    int
	NumDefs     int
	NumElements int
}

func (e *indexer) index(info protocol.ToolInfo) (*Stats, error) {
	_, err := e.emitMetaData("file://"+e.projectRoot, info)
	if err != nil {
		return nil, fmt.Errorf(`emit "metadata": %v`, err)
	}
	proID, err := e.emitProject()
	if err != nil {
		return nil, fmt.Errorf(`emit "project": %v`, err)
	}

	_, err = e.emitBeginEvent("project", proID)
	if err != nil {
		return nil, fmt.Errorf(`emit "begin": %v`, err)
	}

	for _, p := range e.pkgs {
		if err := e.indexPkg(p, proID); err != nil {
			return nil, fmt.Errorf("index package %q: %v", p.Name, err)
		}
	}

	for _, f := range e.files {
		for _, rangeID := range f.defRangeIDs {
			refResultID, err := e.emitReferenceResult()
			if err != nil {
				return nil, fmt.Errorf(`emit "referenceResult": %v`, err)
			}

			_, err = e.emitTextDocumentReferences(e.refs[rangeID].resultSetID, refResultID)
			if err != nil {
				return nil, fmt.Errorf(`emit "textDocument/references": %v`, err)
			}

			for docID, rangeIDs := range e.refs[rangeID].defRangeIDs {
				_, err = e.emitItemOfDefinitions(refResultID, rangeIDs, docID)
				if err != nil {
					return nil, fmt.Errorf(`emit "item": %v`, err)
				}
			}

			for docID, rangeIDs := range e.refs[rangeID].refRangeIDs {
				_, err = e.emitItemOfReferences(refResultID, rangeIDs, docID)
				if err != nil {
					return nil, fmt.Errorf(`emit "item": %v`, err)
				}
			}
		}

		if len(f.defRangeIDs) > 0 || len(f.useRangeIDs) > 0 {
			_, err = e.emitContains(f.docID, append(f.defRangeIDs, f.useRangeIDs...))
			if err != nil {
				return nil, fmt.Errorf(`emit "contains": %v`, err)
			}
		}
	}

	// Close all documents. This must be done as a last step as we need
	// to emit everything about a document before sending the end event.

	// TODO(efritz) - see if we can rearrange the outputs so that
	// all of the output for a document is contained in one segment
	// that does not interfere with emission of other document
	// properties.

	for _, info := range e.files {
		_, err = e.emitEndEvent("document", info.docID)
		if err != nil {
			return nil, fmt.Errorf(`emit "end": %v`, err)
		}
	}

	_, err = e.emitEndEvent("project", proID)
	if err != nil {
		return nil, fmt.Errorf(`emit "end": %v`, err)
	}

	return &Stats{
		NumPkgs:     len(e.pkgs),
		NumFiles:    len(e.files),
		NumDefs:     len(e.imports) + len(e.funcs) + len(e.consts) + len(e.vars) + len(e.types) + len(e.labels),
		NumElements: e.id,
	}, nil
}

func (e *indexer) indexPkg(p *packages.Package, proID string) (err error) {
	log.Infoln("Package:", p.Name)
	defer log.Infoln()

	for _, f := range p.Syntax {
		fpos := p.Fset.Position(f.Package)
		log.Infoln("\tFile:", fpos.Filename)

		fi, ok := e.files[fpos.Filename]
		if !ok {
			docID, err := e.emitDocument(fpos.Filename)
			if err != nil {
				return fmt.Errorf(`emit "document": %v`, err)
			}

			_, err = e.emitBeginEvent("document", docID)
			if err != nil {
				return fmt.Errorf(`emit "begin": %v`, err)
			}

			_, err = e.emitContains(proID, []string{docID})
			if err != nil {
				return fmt.Errorf(`emit "contains": %v`, err)
			}

			fi = &fileInfo{docID: docID}
			e.files[fpos.Filename] = fi
		}

		if err = e.addImports(p, f, fi); err != nil {
			return fmt.Errorf("error indexing imports of %q: %v", p.PkgPath, err)
		}

		if err = e.indexDefs(p, f, fi, proID, fpos.Filename); err != nil {
			return fmt.Errorf("error indexing definitions of %q: %v", p.PkgPath, err)
		}
	}

	// NOTE: As long as the flag `packages.NeedDeps` is passed to the load config,
	// `go/packages` does a post-order traversal of packages. That means
	// dependencies of a package are visited before the package itself, which
	// guarantees all defs that would be referenced in this package have been
	// added by the time this package is visited.
	for _, f := range p.Syntax {
		fpos := p.Fset.Position(f.Package)
		if err := e.indexUses(p, e.files[fpos.Filename], fpos.Filename); err != nil {
			return fmt.Errorf("error indexing uses of %q: %v", p.PkgPath, err)
		}
	}

	return nil
}

// addImports constructs *ast.Ident and types.Object out of *ImportSpec and inserts them into
// packages defs map to be indexed within a unified process.
func (e *indexer) addImports(p *packages.Package, f *ast.File, fi *fileInfo) error {
	for _, ispec := range f.Imports {
		// The path value comes from *ImportSpec has surrounding double quotes.
		// We should preserve its original format in constructing related AST objects
		// for any possible consumers. We use trimmed version here only when we need to
		// (trimmed version as a map key or an argument).
		ipath := strings.Trim(ispec.Path.Value, `"`)
		if p.Imports[ipath] == nil {
			// There is no package information if the package cannot be located from the
			// file system (i.e. missing files of a dependency).
			continue
		}

		var name string
		if ispec.Name == nil {
			name = ispec.Path.Value
		} else {
			name = ispec.Name.String()
		}
		p.TypesInfo.Defs[&ast.Ident{
			NamePos: ispec.Pos(),
			Name:    name,
			Obj:     ast.NewObj(ast.Pkg, name),
		}] = types.NewPkgName(ispec.Pos(), p.Types, name, p.Imports[ipath].Types)
		log.Debugln("[import] Path:", ipath)
		log.Debugln("[import] Name:", ispec.Name)
		log.Debugln("[import] iPos:", p.Fset.Position(ispec.Pos()))
	}
	return nil
}

func (e *indexer) indexDefs(p *packages.Package, f *ast.File, fi *fileInfo, proID, filename string) error {
	var rangeIDs []string
	for ident, obj := range p.TypesInfo.Defs {
		// Object is nil when not denote an object
		if obj == nil {
			continue
		}

		// TODO(jchen): emit other documents on the fly, thus we do not need to iterate
		//  over this map once for every file.
		// Only emit if the object belongs to current file
		ipos := p.Fset.Position(ident.Pos())
		if ipos.Filename != filename {
			continue
		}

		rangeID, err := e.emitRange(lspRange(ipos, ident.Name))
		if err != nil {
			return fmt.Errorf(`emit "range": %v`, err)
		}

		refResult, ok := e.refs[rangeID]
		if !ok {
			refResult = &refResultInfo{
				resultSetID: e.nextID(),
				defRangeIDs: map[string][]string{},
				refRangeIDs: map[string][]string{},
			}

			e.refs[rangeID] = refResult
		}

		if _, ok := refResult.defRangeIDs[fi.docID]; !ok {
			refResult.defRangeIDs[fi.docID] = []string{}
		}
		refResult.defRangeIDs[fi.docID] = append(refResult.defRangeIDs[fi.docID], rangeID)

		if !ok {
			err = e.emit(protocol.NewResultSet(refResult.resultSetID))
			if err != nil {
				return fmt.Errorf(`emit "resultSet": %v`, err)
			}
		}

		_, err = e.emitNext(rangeID, refResult.resultSetID)
		if err != nil {
			return fmt.Errorf(`emit "next": %v`, err)
		}

		defInfo := &defInfo{
			docID:       fi.docID,
			rangeID:     rangeID,
			resultSetID: refResult.resultSetID,
		}

		switch v := obj.(type) {
		case *types.Func:
			log.Debugln("[func] Def:", ident.Name)
			log.Debugln("[func] FullName:", v.FullName())
			log.Debugln("[func] iPos:", ipos)
			e.funcs[v.FullName()] = defInfo

		case *types.Const:
			log.Debugln("[const] Def:", ident.Name)
			log.Debugln("[const] iPos:", ipos)
			e.consts[ident.Pos()] = defInfo

		case *types.Var:
			log.Debugln("[var] Def:", ident.Name)
			log.Debugln("[var] iPos:", ipos)
			e.vars[ident.Pos()] = defInfo

		case *types.TypeName:
			log.Debugln("[typename] Def:", ident.Name)
			log.Debugln("[typename] Type:", obj.Type())
			log.Debugln("[typename] iPos:", ipos)
			e.types[obj.Type().String()] = defInfo

		case *types.Label:
			log.Debugln("[label] Def:", ident.Name)
			log.Debugln("[label] iPos:", ipos)
			e.labels[ident.Pos()] = defInfo

		case *types.PkgName:
			log.Debugln("[pkgname] Def:", ident)
			log.Debugln("[pkgname] iPos:", ipos)
			e.imports[ident.Pos()] = defInfo

			err := e.emitImportMoniker(refResult.resultSetID, strings.Trim(ident.String(), `"`))
			if err != nil {
				return fmt.Errorf(`emit moniker": %v`, err)
			}

		default:
			log.Debugf("[default] ---> %T\n", obj)
			log.Debugln("[default] Def:", ident)
			log.Debugln("[default] iPos:", ipos)
			continue
		}

		if ident.IsExported() {
<<<<<<< HEAD
			err := e.emitExportMoniker(refResult.resultSetID, fmt.Sprintf("%s:%s", p.String(), ident.String()))
=======
			err := e.emitMoniker("export", refResult.resultSetID, fmt.Sprintf("%s:%s", p.PkgPath, ident.String()))
>>>>>>> c8b81edd
			if err != nil {
				return fmt.Errorf(`emit moniker": %v`, err)
			}
		}

		contents, err := findContents(f, obj)
		if err != nil {
			return fmt.Errorf("find contents: %v", err)
		}

		hoverResultID, err := e.emitHoverResult(contents)
		if err != nil {
			return fmt.Errorf(`emit "hoverResult": %v`, err)
		}

		_, err = e.emitTextDocumentHover(refResult.resultSetID, hoverResultID)
		if err != nil {
			return fmt.Errorf(`emit "textDocument/hover": %v`, err)
		}

		rangeIDs = append(rangeIDs, rangeID)
	}

	fi.defRangeIDs = append(fi.defRangeIDs, rangeIDs...)

	return nil
}

func (e *indexer) indexUses(p *packages.Package, fi *fileInfo, filename string) error {
	var rangeIDs []string
	for ident, obj := range p.TypesInfo.Uses {
		// Only emit if the object belongs to current file
		ipos := p.Fset.Position(ident.Pos())
		if ipos.Filename != filename {
			continue
		}

		var def *defInfo
		switch v := obj.(type) {
		case *types.Func:
			log.Debugln("[func] Use:", ident.Name)
			log.Debugln("[func] FullName:", v.FullName())
			log.Debugln("[func] iPos:", ipos)
			def = e.funcs[v.FullName()]

		case *types.Const:
			log.Debugln("[const] Use:", ident)
			log.Debugln("[const] iPos:", ipos)
			log.Debugln("[const] vPos:", p.Fset.Position(v.Pos()))
			def = e.consts[v.Pos()]

		case *types.Var:
			log.Debugln("[var] Use:", ident)
			log.Debugln("[var] iPos:", ipos)
			log.Debugln("[var] vPos:", p.Fset.Position(v.Pos()))
			def = e.vars[v.Pos()]

		case *types.TypeName:
			log.Debugln("[typename] Use:", ident.Name)
			log.Debugln("[typename] Type:", obj.Type())
			log.Debugln("[typename] iPos:", ipos)
			def = e.types[obj.Type().String()]

		case *types.Label:
			log.Debugln("[label] Use:", ident.Name)
			log.Debugln("[label] iPos:", ipos)
			log.Debugln("[label] vPos:", p.Fset.Position(v.Pos()))
			def = e.labels[v.Pos()]

		case *types.PkgName:
			log.Debugln("[pkgname] Use:", ident)
			log.Debugln("[pkgname] iPos:", ipos)
			log.Debugln("[pkgname] vPos:", p.Fset.Position(v.Pos()))
			def = e.imports[v.Pos()]

		// TODO(jchen): case *types.Builtin:

		// TODO(jchen): case *types.Nil:

		default:
			log.Debugln("[default] Use:", ident)
			log.Debugln("[default] iPos:", ipos)
			log.Debugln("[default] vPos:", p.Fset.Position(v.Pos()))
			continue
		}

		pkg := obj.Pkg()
		if def == nil && pkg == nil {
			// No range to emit because have neither a definition nor a moniker to
			// attach to the range.
			continue
		}

		rangeID, err := e.emitRange(lspRange(ipos, ident.Name))
		if err != nil {
			return fmt.Errorf(`emit "range": %v`, err)
		}
		rangeIDs = append(rangeIDs, rangeID)

		if def == nil {
			// If we don't have a definition in this package, emit an import moniker
			// so that we can correlate it with another dump's LSIF data.
			err = e.emitImportMoniker(rangeID, fmt.Sprintf("%s:%s", pkg.Path(), obj.Id()))
			if err != nil {
				return fmt.Errorf(`emit moniker": %v`, err)
			}

			// Emit a reference result edge and create a small set of edges that link
			// the reference result to the range (and vice versa). This is necessary to
			// mark this range as a reference to _something_, even though the definition
			// does not exist in this source code.

			refResultID, err := e.emitReferenceResult()
			if err != nil {
				return fmt.Errorf(`emit "referenceResult": %v`, err)
			}

			_, err = e.emitTextDocumentReferences(rangeID, refResultID)
			if err != nil {
				return fmt.Errorf(`emit "textDocument/references": %v`, err)
			}

			_, err = e.emitItemOfReferences(refResultID, []string{rangeID}, fi.docID)
			if err != nil {
				return fmt.Errorf(`emit "item": %v`, err)
			}

			continue
		}

		_, err = e.emitNext(rangeID, def.resultSetID)
		if err != nil {
			return fmt.Errorf(`emit "next": %v`, err)
		}

		// If this is the first use for this definition, we need to create
		// some extra vertices. Caching this on the definition lets us share
		// the vertices between uses. We do this lazily so that we don't have
		// an unreachable set of vertices.

		if def.defResultID == "" {
			defResultID, err := e.emitDefinitionResult()
			if err != nil {
				return fmt.Errorf(`emit "definitionResult": %v`, err)
			}

			_, err = e.emitTextDocumentDefinition(def.resultSetID, defResultID)
			if err != nil {
				return fmt.Errorf(`emit "textDocument/definition": %v`, err)
			}

			def.defResultID = defResultID

			_, err = e.emitItem(def.defResultID, []string{def.rangeID}, def.docID)
			if err != nil {
				return fmt.Errorf(`emit "item": %v`, err)
			}
		}

		refResult := e.refs[def.rangeID]
		if refResult != nil {
			if _, ok := refResult.refRangeIDs[fi.docID]; !ok {
				refResult.refRangeIDs[fi.docID] = []string{}
			}
			refResult.refRangeIDs[fi.docID] = append(refResult.refRangeIDs[fi.docID], rangeID)
		}
	}

	fi.useRangeIDs = append(fi.useRangeIDs, rangeIDs...)

	return nil
}

func (e *indexer) writeNewLine() error {
	_, err := e.w.Write([]byte("\n"))
	return err
}

func (e *indexer) nextID() string {
	e.id++
	return strconv.Itoa(e.id)
}

func (e *indexer) emit(v interface{}) error {
	return json.NewEncoder(e.w).Encode(v)
}

func (e *indexer) emitMetaData(root string, info protocol.ToolInfo) (string, error) {
	id := e.nextID()
	return id, e.emit(protocol.NewMetaData(id, root, info))
}

func (e *indexer) emitBeginEvent(scope string, data string) (string, error) {
	id := e.nextID()
	return id, e.emit(protocol.NewEvent(id, "begin", scope, data))
}

func (e *indexer) emitEndEvent(scope string, data string) (string, error) {
	id := e.nextID()
	return id, e.emit(protocol.NewEvent(id, "end", scope, data))
}

func (e *indexer) emitProject() (string, error) {
	id := e.nextID()
	return id, e.emit(protocol.NewProject(id))
}

func (e *indexer) emitDocument(path string) (string, error) {
	var contents []byte
	if !e.excludeContent {
		var err error
		contents, err = ioutil.ReadFile(path)
		if err != nil {
			return "", fmt.Errorf("read file: %v", err)
		}
	}

	id := e.nextID()
	return id, e.emit(protocol.NewDocument(id, "file://"+path, contents))
}

func (e *indexer) emitContains(outV string, inVs []string) (string, error) {
	id := e.nextID()
	return id, e.emit(protocol.NewContains(id, outV, inVs))
}

func (e *indexer) emitResultSet() (string, error) {
	id := e.nextID()
	return id, e.emit(protocol.NewResultSet(id))
}

func (e *indexer) emitRange(start, end protocol.Pos) (string, error) {
	id := e.nextID()
	return id, e.emit(protocol.NewRange(id, start, end))
}

func (e *indexer) emitNext(outV, inV string) (string, error) {
	id := e.nextID()
	return id, e.emit(protocol.NewNext(id, outV, inV))
}

func (e *indexer) emitDefinitionResult() (string, error) {
	id := e.nextID()
	return id, e.emit(protocol.NewDefinitionResult(id))
}

func (e *indexer) emitTextDocumentDefinition(outV, inV string) (string, error) {
	id := e.nextID()
	return id, e.emit(protocol.NewTextDocumentDefinition(id, outV, inV))
}

func (e *indexer) emitHoverResult(contents []protocol.MarkedString) (string, error) {
	id := e.nextID()
	return id, e.emit(protocol.NewHoverResult(id, contents))
}

func (e *indexer) emitTextDocumentHover(outV, inV string) (string, error) {
	id := e.nextID()
	return id, e.emit(protocol.NewTextDocumentHover(id, outV, inV))
}

func (e *indexer) emitReferenceResult() (string, error) {
	id := e.nextID()
	return id, e.emit(protocol.NewReferenceResult(id))
}

func (e *indexer) emitTextDocumentReferences(outV, inV string) (string, error) {
	id := e.nextID()
	return id, e.emit(protocol.NewTextDocumentReferences(id, outV, inV))
}

func (e *indexer) emitItem(outV string, inVs []string, docID string) (string, error) {
	id := e.nextID()
	return id, e.emit(protocol.NewItem(id, outV, inVs, docID))
}

func (e *indexer) emitItemOfDefinitions(outV string, inVs []string, docID string) (string, error) {
	id := e.nextID()
	return id, e.emit(protocol.NewItemOfDefinitions(id, outV, inVs, docID))
}

func (e *indexer) emitItemOfReferences(outV string, inVs []string, docID string) (string, error) {
	id := e.nextID()
	return id, e.emit(protocol.NewItemOfReferences(id, outV, inVs, docID))
}

func (e *indexer) emitImportMoniker(sourceID, identifier string) error {
	for _, moduleName := range packagePrefixes(strings.Split(identifier, ":")[0]) {
		moduleVersion, ok := e.dependencies[moduleName]
		if !ok {
			continue
		}

		packageInformationID, err := e.ensurePackageInformation(moduleName, moduleVersion)
		if err != nil {
			return err
		}

		return e.addMonikers("import", e.nextID(), sourceID, packageInformationID)
	}

	return nil
}

func (e *indexer) emitExportMoniker(sourceID, identifier string) error {
	packageInformationID, err := e.ensurePackageInformation(e.moduleName, e.moduleVersion)
	if err != nil {
		return err
	}

	return e.addMonikers("export", e.nextID(), sourceID, packageInformationID)
}

func (e *indexer) ensurePackageInformation(packageName, version string) (string, error) {
	packageInformationID, ok := e.packageInformationIDs[packageName]
	if !ok {
		packageInformationID = uuid.New().String()
		err := e.emit(protocol.NewPackageInformation(packageInformationID, packageName, "gomod", version))
		if err != nil {
			return "", err
		}

		e.packageInformationIDs[packageName] = packageInformationID
	}

	return packageInformationID, nil
}

// addMonikers outputs a "gomod" moniker vertex, attaches the given package vertex
// identifier to it, and attaches the new moniker to the source moniker vertex.
func (e *indexer) addMonikers(kind string, identifier string, sourceID, packageID string) error {
	monikerID := uuid.New().String()
	err := e.emit(protocol.NewMoniker(monikerID, kind, "gomod", identifier))
	if err != nil {
		return err
	}

	err = e.emit(protocol.NewPackageInformationEdge(uuid.New().String(), monikerID, packageID))
	if err != nil {
		return err
	}

	err = e.emit(protocol.NewNextMonikerEdge(uuid.New().String(), sourceID, monikerID))
	if err != nil {
		return err
	}

	return nil
}

func packagePrefixes(packageName string) []string {
	parts := strings.Split(packageName, "/")
	prefixes := make([]string, len(parts))

	for i := 1; i <= len(parts); i++ {
		prefixes[len(parts)-i] = strings.Join(parts[:i], "/")
	}

	return prefixes
}<|MERGE_RESOLUTION|>--- conflicted
+++ resolved
@@ -364,11 +364,7 @@
 		}
 
 		if ident.IsExported() {
-<<<<<<< HEAD
-			err := e.emitExportMoniker(refResult.resultSetID, fmt.Sprintf("%s:%s", p.String(), ident.String()))
-=======
-			err := e.emitMoniker("export", refResult.resultSetID, fmt.Sprintf("%s:%s", p.PkgPath, ident.String()))
->>>>>>> c8b81edd
+			err := e.emitExportMoniker(refResult.resultSetID, fmt.Sprintf("%s:%s", p.PkgPath, ident.String()))
 			if err != nil {
 				return fmt.Errorf(`emit moniker": %v`, err)
 			}
